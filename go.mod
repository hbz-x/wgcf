module github.com/ViRb3/wgcf

go 1.18

replace github.com/ViRb3/wgcf/openapi => ./openapi

require (
	github.com/ViRb3/optic-go v0.0.0-20220306155148-a12b96393ec7
	github.com/ViRb3/sling/v2 v2.0.2
	github.com/ViRb3/wgcf/openapi v0.0.0-20220420142358-3d8d5a81187d
	github.com/manifoldco/promptui v0.9.0
	github.com/pkg/errors v0.9.1
	github.com/spf13/cobra v1.7.0
<<<<<<< HEAD
	github.com/spf13/viper v1.17.0
	golang.org/x/crypto v0.13.0
=======
	github.com/spf13/viper v1.16.0
	golang.org/x/crypto v0.14.0
>>>>>>> c98c489c
	gopkg.in/yaml.v2 v2.4.0
)

require (
	github.com/chzyer/readline v1.5.0 // indirect
	github.com/fsnotify/fsnotify v1.6.0 // indirect
	github.com/getkin/kin-openapi v0.94.0 // indirect
	github.com/ghodss/yaml v1.0.0 // indirect
	github.com/go-openapi/jsonpointer v0.19.5 // indirect
	github.com/go-openapi/swag v0.21.1 // indirect
	github.com/golang/protobuf v1.5.3 // indirect
	github.com/google/go-querystring v1.1.0 // indirect
	github.com/hashicorp/hcl v1.0.0 // indirect
	github.com/inconshreveable/mousetrap v1.1.0 // indirect
	github.com/josharian/intern v1.0.0 // indirect
	github.com/magiconair/properties v1.8.7 // indirect
	github.com/mailru/easyjson v0.7.7 // indirect
	github.com/mitchellh/mapstructure v1.5.0 // indirect
	github.com/pelletier/go-toml/v2 v2.1.0 // indirect
	github.com/sagikazarmark/locafero v0.3.0 // indirect
	github.com/sagikazarmark/slog-shim v0.1.0 // indirect
	github.com/sourcegraph/conc v0.3.0 // indirect
	github.com/spf13/afero v1.10.0 // indirect
	github.com/spf13/cast v1.5.1 // indirect
	github.com/spf13/pflag v1.0.5 // indirect
<<<<<<< HEAD
	github.com/subosito/gotenv v1.6.0 // indirect
	go.uber.org/atomic v1.9.0 // indirect
	go.uber.org/multierr v1.9.0 // indirect
	golang.org/x/exp v0.0.0-20230905200255-921286631fa9 // indirect
	golang.org/x/net v0.15.0 // indirect
	golang.org/x/oauth2 v0.12.0 // indirect
	golang.org/x/sys v0.12.0 // indirect
=======
	github.com/subosito/gotenv v1.4.2 // indirect
	golang.org/x/net v0.17.0 // indirect
	golang.org/x/oauth2 v0.7.0 // indirect
	golang.org/x/sys v0.13.0 // indirect
>>>>>>> c98c489c
	golang.org/x/text v0.13.0 // indirect
	google.golang.org/appengine v1.6.7 // indirect
	google.golang.org/protobuf v1.31.0 // indirect
	gopkg.in/ini.v1 v1.67.0 // indirect
	gopkg.in/yaml.v3 v3.0.1 // indirect
)<|MERGE_RESOLUTION|>--- conflicted
+++ resolved
@@ -11,13 +11,8 @@
 	github.com/manifoldco/promptui v0.9.0
 	github.com/pkg/errors v0.9.1
 	github.com/spf13/cobra v1.7.0
-<<<<<<< HEAD
 	github.com/spf13/viper v1.17.0
-	golang.org/x/crypto v0.13.0
-=======
-	github.com/spf13/viper v1.16.0
 	golang.org/x/crypto v0.14.0
->>>>>>> c98c489c
 	gopkg.in/yaml.v2 v2.4.0
 )
 
@@ -43,20 +38,13 @@
 	github.com/spf13/afero v1.10.0 // indirect
 	github.com/spf13/cast v1.5.1 // indirect
 	github.com/spf13/pflag v1.0.5 // indirect
-<<<<<<< HEAD
 	github.com/subosito/gotenv v1.6.0 // indirect
 	go.uber.org/atomic v1.9.0 // indirect
 	go.uber.org/multierr v1.9.0 // indirect
 	golang.org/x/exp v0.0.0-20230905200255-921286631fa9 // indirect
-	golang.org/x/net v0.15.0 // indirect
+	golang.org/x/net v0.17.0 // indirect
 	golang.org/x/oauth2 v0.12.0 // indirect
-	golang.org/x/sys v0.12.0 // indirect
-=======
-	github.com/subosito/gotenv v1.4.2 // indirect
-	golang.org/x/net v0.17.0 // indirect
-	golang.org/x/oauth2 v0.7.0 // indirect
 	golang.org/x/sys v0.13.0 // indirect
->>>>>>> c98c489c
 	golang.org/x/text v0.13.0 // indirect
 	google.golang.org/appengine v1.6.7 // indirect
 	google.golang.org/protobuf v1.31.0 // indirect
